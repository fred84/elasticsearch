--- conflicted
+++ resolved
@@ -17,11 +17,7 @@
 httpcore          = 4.4.4
 commonslogging    = 1.1.3
 commonscodec      = 1.10
-<<<<<<< HEAD
 hamcrest          = 1.3
 securemock        = 1.2
-=======
-
 # benchmark dependencies
-jmh               = 1.12
->>>>>>> 5284c509
+jmh               = 1.12