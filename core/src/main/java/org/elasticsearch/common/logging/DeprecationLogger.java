--- conflicted
+++ resolved
@@ -133,18 +133,10 @@
                     // ignored; it should be removed shortly
                 }
             }
-
-<<<<<<< HEAD
             logger.warn(formattedMessage);
         } else {
             logger.warn(message, params);
-=======
-            logger.warn(formattedMsg);
-        } else {
-            logger.warn(msg, params);
->>>>>>> 1a805bb6
         }
-
     }
 
 }