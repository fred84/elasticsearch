--- conflicted
+++ resolved
@@ -345,17 +345,11 @@
 
     public void testOutOfRangeValues() throws IOException {
         final List<OutOfRangeSpec<Object>> inputs = Arrays.asList(
-<<<<<<< HEAD
             OutOfRangeSpec.of(NumberType.BYTE, "128", "is out of range for a byte"),
             OutOfRangeSpec.of(NumberType.SHORT, "32768", "is out of range for a short"),
             OutOfRangeSpec.of(NumberType.INTEGER, "2147483648", "is out of range for an integer"),
             OutOfRangeSpec.of(NumberType.LONG, "9223372036854775808", "out of range for a long"),
 
-            OutOfRangeSpec.of(NumberType.HALF_FLOAT, "65504.1", "[half_float] supports only finite values"),
-            OutOfRangeSpec.of(NumberType.FLOAT, "3.4028235E39", "[float] supports only finite values"),
-            OutOfRangeSpec.of(NumberType.DOUBLE, "1.7976931348623157E309", "[double] supports only finite values"),
-
-=======
             OutOfRangeSpec.of(NumberType.HALF_FLOAT, "65520", "[half_float] supports only finite values"),
             OutOfRangeSpec.of(NumberType.FLOAT, "3.4028235E39", "[float] supports only finite values"),
             OutOfRangeSpec.of(NumberType.DOUBLE, "1.7976931348623157E309", "[double] supports only finite values"),
@@ -364,22 +358,17 @@
             OutOfRangeSpec.of(NumberType.FLOAT, "-3.4028235E39", "[float] supports only finite values"),
             OutOfRangeSpec.of(NumberType.DOUBLE, "-1.7976931348623157E309", "[double] supports only finite values"),
 
->>>>>>> 0e546032
             OutOfRangeSpec.of(NumberType.HALF_FLOAT, Float.NaN, "[half_float] supports only finite values"),
             OutOfRangeSpec.of(NumberType.FLOAT, Float.NaN, "[float] supports only finite values"),
             OutOfRangeSpec.of(NumberType.DOUBLE, Double.NaN, "[double] supports only finite values"),
 
             OutOfRangeSpec.of(NumberType.HALF_FLOAT, Float.POSITIVE_INFINITY, "[half_float] supports only finite values"),
             OutOfRangeSpec.of(NumberType.FLOAT, Float.POSITIVE_INFINITY, "[float] supports only finite values"),
-<<<<<<< HEAD
-            OutOfRangeSpec.of(NumberType.DOUBLE, Double.POSITIVE_INFINITY, "[double] supports only finite values")
-=======
             OutOfRangeSpec.of(NumberType.DOUBLE, Double.POSITIVE_INFINITY, "[double] supports only finite values"),
 
             OutOfRangeSpec.of(NumberType.HALF_FLOAT, Float.NEGATIVE_INFINITY, "[half_float] supports only finite values"),
             OutOfRangeSpec.of(NumberType.FLOAT, Float.NEGATIVE_INFINITY, "[float] supports only finite values"),
             OutOfRangeSpec.of(NumberType.DOUBLE, Double.NEGATIVE_INFINITY, "[double] supports only finite values")
->>>>>>> 0e546032
         );
 
         for(OutOfRangeSpec<Object> item: inputs) {
